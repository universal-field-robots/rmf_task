/*
 * Copyright (C) 2021 Open Source Robotics Foundation
 *
 * Licensed under the Apache License, Version 2.0 (the "License");
 * you may not use this file except in compliance with the License.
 * You may obtain a copy of the License at
 *
 *     http://www.apache.org/licenses/LICENSE-2.0
 *
 * Unless required by applicable law or agreed to in writing, software
 * distributed under the License is distributed on an "AS IS" BASIS,
 * WITHOUT WARRANTIES OR CONDITIONS OF ANY KIND, either express or implied.
 * See the License for the specific language governing permissions and
 * limitations under the License.
 *
*/

#include <rmf_task_sequence/events/GoToPlace.hpp>

#include "utils.hpp"

namespace rmf_task_sequence {
namespace events {

namespace {
//==============================================================================
std::optional<rmf_traffic::Duration> estimate_duration(
  const std::shared_ptr<const rmf_traffic::agv::Planner>& planner,
  const State& initial_state,
  const GoToPlace::Goal& goal)
{
  const auto result =
    planner->setup(initial_state.project_plan_start().value(), goal);

  // TODO(MXG): Perhaps print errors/warnings about these failure conditions
  if (result.disconnected())
    return std::nullopt;

  if (!result.ideal_cost().has_value())
    return std::nullopt;

  return rmf_traffic::time::from_seconds(*result.ideal_cost());
}
} // anonymous namespace

//==============================================================================
class GoToPlace::Model : public Activity::Model
{
public:

  static Activity::ConstModelPtr make(
    State invariant_initial_state,
    const Parameters& parameters,
    Goal goal);

  // Documentation inherited
  std::optional<Estimate> estimate_finish(
    State initial_state,
    rmf_traffic::Time earliest_arrival_time,
    const Constraints& constraints,
    const TravelEstimator& estimator) const final;

  // Documentation inherited
  rmf_traffic::Duration invariant_duration() const final;

  // Documentation inherited
  State invariant_finish_state() const final;

private:

  Model(
    State invariant_finish_state,
    rmf_traffic::Duration invariant_duration,
    Goal goal);

  State _invariant_finish_state;
  rmf_traffic::Duration _invariant_duration;
  Goal _goal;
};

//==============================================================================
Activity::ConstModelPtr GoToPlace::Model::make(
  State invariant_initial_state,
  const Parameters& parameters,
  Goal goal)
{
  auto invariant_finish_state = invariant_initial_state;
  invariant_finish_state.waypoint(goal.waypoint());

  if (goal.orientation())
    invariant_finish_state.orientation(*goal.orientation());
  else
    invariant_finish_state.erase<State::CurrentOrientation>();

  auto invariant_duration = rmf_traffic::Duration(0);
  if (invariant_initial_state.waypoint().has_value())
  {
    const auto invariant_duration_opt = estimate_duration(
      parameters.planner(),
      invariant_initial_state,
      goal);

    if (!invariant_duration_opt.has_value())
      return nullptr;

    invariant_duration = *invariant_duration_opt;
  }

  return std::shared_ptr<Model>(
    new Model(
      std::move(invariant_finish_state),
      invariant_duration,
      std::move(goal)));
}

//==============================================================================
std::optional<Estimate> GoToPlace::Model::estimate_finish(
  State initial_state,
  rmf_traffic::Time earliest_arrival_time,
  const Constraints& constraints,
  const TravelEstimator& travel_estimator) const
{
  auto finish = initial_state;
  finish.waypoint(_goal.waypoint());

  const auto travel = travel_estimator.estimate(
    initial_state.extract_plan_start().value(),
    _goal);

  if (!travel.has_value())
    return std::nullopt;

  const auto arrival_time =
    std::max(
      initial_state.time().value() + travel->duration(),
      earliest_arrival_time);

  const auto wait_until_time = arrival_time - travel->duration();
  finish.time(wait_until_time + travel->duration());
  auto battery_soc = finish.battery_soc().value();

  if (constraints.drain_battery())
    battery_soc = battery_soc - travel->change_in_charge();

  finish.battery_soc(battery_soc);

  const auto battery_threshold = constraints.threshold_soc();
  if (battery_soc <= battery_threshold)
    return std::nullopt;

  return Estimate(finish, wait_until_time);
}

//==============================================================================
rmf_traffic::Duration GoToPlace::Model::invariant_duration() const
{
  return _invariant_duration;
}

//==============================================================================
State GoToPlace::Model::invariant_finish_state() const
{
  return _invariant_finish_state;
}

//==============================================================================
GoToPlace::Model::Model(
  State invariant_finish_state,
  rmf_traffic::Duration invariant_duration,
  Goal goal)
: _invariant_finish_state(std::move(invariant_finish_state)),
  _invariant_duration(invariant_duration),
  _goal(std::move(goal))
{
  // Do nothing
}

//==============================================================================
class GoToPlace::Description::Implementation
{
public:

  rmf_traffic::agv::Plan::Goal destination;
};

//==============================================================================
auto GoToPlace::Description::make(Goal goal) -> DescriptionPtr
{
  auto desc = std::shared_ptr<Description>(new Description);
  desc->_pimpl = rmf_utils::make_impl<Implementation>(
    Implementation{
      std::move(goal)
    });

  return desc;
}

//==============================================================================
Activity::ConstModelPtr GoToPlace::Description::make_model(
  State invariant_initial_state,
  const Parameters& parameters) const
{
  return Model::make(
    std::move(invariant_initial_state),
    parameters,
    _pimpl->destination);
}

//==============================================================================
Header GoToPlace::Description::generate_header(
  const State& initial_state,
  const Parameters& parameters) const
{
  const std::string& fail_header = "[GoToPlace::Description::generate_header]";

  const auto start_wp_opt = initial_state.waypoint();
  if (!start_wp_opt)
    utils::fail(fail_header, "Initial state is missing a waypoint");

  const auto start_wp = *start_wp_opt;

  const auto& graph = parameters.planner()->get_configuration().graph();
  if (graph.num_waypoints() <= start_wp)
  {
    utils::fail(fail_header, "Initial waypoint [" + std::to_string(start_wp)
      + "] is outside the graph [" + std::to_string(graph.num_waypoints())
      + "]");
  }

<<<<<<< HEAD
  const auto start_name = utils::waypoint_name(start_wp, parameters);
=======
  const auto start_name = rmf_task::standard_waypoint_name(graph, start_wp);
>>>>>>> 9fbd9d40

  if (graph.num_waypoints() <= _pimpl->destination.waypoint())
  {
    utils::fail(fail_header, "Destination waypoint ["
      + std::to_string(_pimpl->destination.waypoint())
      + "] is outside the graph [" + std::to_string(graph.num_waypoints())
      + "]");
  }

  const auto goal_name_ = destination_name(parameters);

  const auto estimate = estimate_duration(
    parameters.planner(), initial_state, _pimpl->destination);

  if (!estimate.has_value())
  {
<<<<<<< HEAD
    utils::fail(fail_header, "Cannot find a path from ["
      + start_name + "] to [" + goal_name_ + "]");
=======
    fail("Cannot find a path from " + start_name + " to " + goal_name_);
>>>>>>> 9fbd9d40
  }

  return Header(
    "Go to " + goal_name_,
    "Moving the robot from " + start_name + " to " + goal_name_,
    *estimate);
}

//==============================================================================
auto GoToPlace::Description::destination() const -> const Goal&
{
  return _pimpl->destination;
}

//==============================================================================
auto GoToPlace::Description::destination(Goal new_goal) -> Description&
{
  _pimpl->destination = std::move(new_goal);
  return *this;
}

//==============================================================================
std::string GoToPlace::Description::destination_name(
  const Parameters& parameters) const
{
<<<<<<< HEAD
  return utils::waypoint_name(
    _pimpl->destination.waypoint(), parameters);
=======
  return rmf_task::standard_waypoint_name(
    parameters.planner()->get_configuration().graph(),
    _pimpl->destination.waypoint());
>>>>>>> 9fbd9d40
}

//==============================================================================
GoToPlace::Description::Description()
{
  // Do nothing
}

} // namespace phases
} // namespace rmf_task_sequence<|MERGE_RESOLUTION|>--- conflicted
+++ resolved
@@ -227,11 +227,7 @@
       + "]");
   }
 
-<<<<<<< HEAD
-  const auto start_name = utils::waypoint_name(start_wp, parameters);
-=======
   const auto start_name = rmf_task::standard_waypoint_name(graph, start_wp);
->>>>>>> 9fbd9d40
 
   if (graph.num_waypoints() <= _pimpl->destination.waypoint())
   {
@@ -248,12 +244,8 @@
 
   if (!estimate.has_value())
   {
-<<<<<<< HEAD
     utils::fail(fail_header, "Cannot find a path from ["
       + start_name + "] to [" + goal_name_ + "]");
-=======
-    fail("Cannot find a path from " + start_name + " to " + goal_name_);
->>>>>>> 9fbd9d40
   }
 
   return Header(
@@ -279,14 +271,9 @@
 std::string GoToPlace::Description::destination_name(
   const Parameters& parameters) const
 {
-<<<<<<< HEAD
-  return utils::waypoint_name(
-    _pimpl->destination.waypoint(), parameters);
-=======
   return rmf_task::standard_waypoint_name(
     parameters.planner()->get_configuration().graph(),
     _pimpl->destination.waypoint());
->>>>>>> 9fbd9d40
 }
 
 //==============================================================================
