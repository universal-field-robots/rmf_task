--- conflicted
+++ resolved
@@ -1,13 +1,10 @@
 ## Changelog for package rmf_task_sequence
 
-<<<<<<< HEAD
-=======
 2.1.x (2022-xx-xx)
 ------------------
 * Fix battery consumption modeling for perform_action tasks [#76](https://github.com/open-rmf/rmf_task/pull/76)
 * Contributors: Luca Della Vedova, Yadunund
 
->>>>>>> 3fcc7013
 2.1.1 (2022-10-11)
 ------------------
 * Add find_package/find_dependency for vendored project.
